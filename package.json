{
  "name": "ava-rethinkdb",
  "version": "0.1.3",
  "description": "RethinkDB helpers for AVA",
  "main": "index.js",
  "scripts": {
    "test": "snazzy && ava"
  },
  "repository": {
    "type": "git",
    "url": "https://github.com/rrdelaney/ava-rethinkdb"
  },
  "keywords": ["ava", "rethinkdb"],
  "author": "Ryan Delaney <rrdelaney@outlook.com>",
  "license": "MIT",
  "bugs": {
    "url": "https://github.com/rrdelaney/ava-rethinkdb/issues"
  },
  "homepage": "https://github.com/rrdelaney/ava-rethinkdb",
  "peerDependencies": {
    "ava": "^0.21.0 || <= 0.21.0"
  },
  "devDependencies": {
<<<<<<< HEAD
    "ava": "^0.15.2",
    "babel-eslint": "^7.2.3",
=======
    "ava": "^0.21.0",
>>>>>>> 701ecf06
    "rethinkdb": "^2.3.2",
    "snazzy": "^4.0.0",
    "standard": "^7.1.2"
  },
  "dependencies": {
    "rimraf": "^2.5.2"
  },
  "standard": {
    "parser": "babel-eslint"
  }
}<|MERGE_RESOLUTION|>--- conflicted
+++ resolved
@@ -21,12 +21,8 @@
     "ava": "^0.21.0 || <= 0.21.0"
   },
   "devDependencies": {
-<<<<<<< HEAD
-    "ava": "^0.15.2",
     "babel-eslint": "^7.2.3",
-=======
     "ava": "^0.21.0",
->>>>>>> 701ecf06
     "rethinkdb": "^2.3.2",
     "snazzy": "^4.0.0",
     "standard": "^7.1.2"
